#!/usr/bin/env python
# -*- coding: utf-8 -*-
"""
@Time    : 2023/6/1 12:41
@Author  : alexanderwu
@File    : logs.py
"""

import sys

from loguru import logger as _logger

from metagpt.const import METAGPT_ROOT



def define_log_level(print_level="INFO", logfile_level="DEBUG"):
<<<<<<< HEAD
    """调整日志级别到level之上
    Adjust the log level to above level
    """
    _logger.remove()
    _logger.add(sys.stderr, level=print_level)
    _logger.add(PROJECT_ROOT / "logs/log.txt", level=logfile_level)
=======
    """Adjust the log level to above level"""
    _logger.remove()
    _logger.add(sys.stderr, level=print_level)
    _logger.add(METAGPT_ROOT / 'logs/log.txt', level=logfile_level)
>>>>>>> 5b5d6d92
    return _logger


logger = define_log_level()<|MERGE_RESOLUTION|>--- conflicted
+++ resolved
@@ -13,21 +13,11 @@
 from metagpt.const import METAGPT_ROOT
 
 
-
 def define_log_level(print_level="INFO", logfile_level="DEBUG"):
-<<<<<<< HEAD
-    """调整日志级别到level之上
-    Adjust the log level to above level
-    """
-    _logger.remove()
-    _logger.add(sys.stderr, level=print_level)
-    _logger.add(PROJECT_ROOT / "logs/log.txt", level=logfile_level)
-=======
     """Adjust the log level to above level"""
     _logger.remove()
     _logger.add(sys.stderr, level=print_level)
-    _logger.add(METAGPT_ROOT / 'logs/log.txt', level=logfile_level)
->>>>>>> 5b5d6d92
+    _logger.add(METAGPT_ROOT / "logs/log.txt", level=logfile_level)
     return _logger
 
 
