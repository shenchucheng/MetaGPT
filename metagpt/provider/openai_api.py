--- conflicted
+++ resolved
@@ -3,12 +3,8 @@
 @Time    : 2023/5/5 23:08
 @Author  : alexanderwu
 @File    : openai.py
-<<<<<<< HEAD
-@Modified By: mashenquan, 2023-07-27, + try except.
-=======
 @Modified By: mashenquan, 2023/8/20. Remove global configuration `CONFIG`, enable configuration support for business isolation;
             Change cost control from global to company level.
->>>>>>> 94e1ce94
 """
 import asyncio
 import time
