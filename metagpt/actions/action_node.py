--- conflicted
+++ resolved
@@ -262,32 +262,15 @@
         obj.add_children(nodes)
         return obj
 
-<<<<<<< HEAD
-    def get_children_mapping_old(self, exclude=None) -> Dict[str, Tuple[Type, Any]]:
-        """Retrieves a mapping of child nodes excluding specified keys.
+    def _get_children_mapping(self, exclude=None) -> Dict[str, Any]:
+        """Retrieves a mapping of child nodes, supporting nested structures, excluding specified keys.
 
         Args:
             exclude (optional): A list of keys to exclude from the mapping.
 
         Returns:
-            Dict[str, Tuple[Type, Any]]: A dictionary mapping keys to their expected types and example values, excluding specified keys.
-        """
-        exclude = exclude or []
-        return {k: (v.expected_type, ...) for k, v in self.children.items() if k not in exclude}
-
-    def get_children_mapping(self, exclude=None) -> Dict[str, Tuple[Type, Any]]:
-        """Retrieves a mapping of child nodes, supporting nested structures, excluding specified keys.
-
-        Args:
-            exclude (optional): A list of keys to exclude from the mapping.
-
-        Returns:
             Dict[str, Tuple[Type, Any]]: A dictionary mapping keys to their expected types and example values, supporting nested structures and excluding specified keys.
         """
-=======
-    def _get_children_mapping(self, exclude=None) -> Dict[str, Any]:
-        """获得子ActionNode的字典，以key索引，支持多级结构。"""
->>>>>>> 16f54abb
         exclude = exclude or []
 
         def _get_mapping(node: "ActionNode") -> Dict[str, Any]:
@@ -304,17 +287,12 @@
 
         return _get_mapping(self)
 
-<<<<<<< HEAD
-    def get_self_mapping(self) -> Dict[str, Tuple[Type, Any]]:
+    def _get_self_mapping(self) -> Dict[str, Tuple[Type, Any]]:
         """Retrieves a mapping of the current node's key to its type.
 
         Returns:
             Dict[str, Tuple[Type, Any]]: A dictionary mapping the current node's key to its expected type and example value.
         """
-=======
-    def _get_self_mapping(self) -> Dict[str, Tuple[Type, Any]]:
-        """get self key: type mapping"""
->>>>>>> 16f54abb
         return {self.key: (self.expected_type, ...)}
 
     def get_mapping(self, mode="children", exclude=None) -> Dict[str, Tuple[Type, Any]]:
@@ -334,7 +312,6 @@
     @classmethod
     @register_action_outcls
     def create_model_class(cls, class_name: str, mapping: Dict[str, Tuple[Type, Any]]):
-<<<<<<< HEAD
         """Dynamically creates a Pydantic model class for validating result types.
 
         Args:
@@ -344,9 +321,6 @@
         Returns:
             Type[BaseModel]: The newly created Pydantic model class.
         """
-=======
-        """基于pydantic v2的模型动态生成，用来检验结果类型正确性"""
->>>>>>> 16f54abb
 
         def check_fields(cls, values):
             required_fields = set(mapping.keys())
@@ -389,8 +363,7 @@
         mapping = self.get_mapping(mode=mode, exclude=exclude)
         return self.create_model_class(class_name, mapping)
 
-<<<<<<< HEAD
-    def create_children_class(self, exclude=None):
+    def _create_children_class(self, exclude=None):
         """Creates a Pydantic model class based on the children of the current node.
 
         Args:
@@ -399,16 +372,11 @@
         Returns:
             Type[BaseModel]: The newly created Pydantic model class based on the children.
         """
-=======
-    def _create_children_class(self, exclude=None):
-        """使用object内有的字段直接生成model_class"""
->>>>>>> 16f54abb
         class_name = f"{self.key}_AN"
         mapping = self._get_children_mapping(exclude=exclude)
         return self.create_model_class(class_name, mapping)
 
     def to_dict(self, format_func=None, mode="auto", exclude=None) -> Dict:
-<<<<<<< HEAD
         """Converts the current node and its children to a dictionary.
 
         Args:
@@ -419,8 +387,6 @@
         Returns:
             Dict: The dictionary representation of the current node and its children.
         """
-=======
-        """将当前节点与子节点都按照node: format的格式组织成字典"""
         nodes = self._to_dict(format_func=format_func, mode=mode, exclude=exclude)
         if not isinstance(nodes, dict):
             nodes = {self.key: nodes}
@@ -428,7 +394,6 @@
 
     def _to_dict(self, format_func=None, mode="auto", exclude=None) -> Dict:
         """将当前节点与子节点都按照node: format的格式组织成字典"""
->>>>>>> 16f54abb
 
         # 如果没有提供格式化函数，则使用默认的格式化函数
         if format_func is None:
@@ -1018,21 +983,10 @@
         key = key or model.__name__
         root_node = cls(key=key, expected_type=Type[model], instruction="", example="")
 
-<<<<<<< HEAD
-class ToolUse(BaseModel):
-    """Represents the use of a tool in a task.
-
-    Attributes:
-        tool_name: The name of the tool.
-    """
-
-    tool_name: str = Field(default="a", description="tool name", examples=[])
-=======
         for field_name, field_info in model.model_fields.items():
             field_type = field_info.annotation
             description = field_info.description
             default = field_info.default
->>>>>>> 16f54abb
 
             # Recursively handle nested models if needed
             if not isinstance(field_type, typing._GenericAlias) and issubclass(field_type, BaseModel):
@@ -1040,34 +994,6 @@
             else:
                 child_node = cls(key=field_name, expected_type=field_type, instruction=description, example=default)
 
-<<<<<<< HEAD
-class Task(BaseModel):
-    """Represents a task in a list of tasks.
-
-    Attributes:
-        task_id: The ID of the task.
-        name: The name of the task.
-        dependent_task_ids: A list of IDs for tasks that this task depends on.
-        tool: An instance of ToolUse representing the tool used in the task.
-    """
-
-    task_id: int = Field(default="1", description="task id", examples=[1, 2, 3])
-    name: str = Field(default="Get data from ...", description="task name", examples=[])
-    dependent_task_ids: List[int] = Field(default=[], description="dependent task ids", examples=[1, 2, 3])
-    tool: ToolUse = Field(default=ToolUse(), description="tool use", examples=[])
-
-
-class Tasks(BaseModel):
-    """Represents a collection of tasks.
-
-    Attributes:
-        tasks: A list of Task instances.
-    """
-
-    tasks: List[Task] = Field(default=[], description="tasks", examples=[])
-
-=======
             root_node.add_child(child_node)
->>>>>>> 16f54abb
 
         return root_node