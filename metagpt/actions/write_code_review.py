#!/usr/bin/env python
# -*- coding: utf-8 -*-
"""
@Time    : 2023/5/11 17:45
@Author  : alexanderwu
@File    : write_code_review.py
@Modified By: mashenquan, 2023/11/27. Following the think-act principle, solidify the task parameters when creating the
        WriteCode object, rather than passing them in when calling the run function.
"""

from pydantic import Field
from tenacity import retry, stop_after_attempt, wait_random_exponential

from metagpt.actions import WriteCode
from metagpt.actions.action import Action
from metagpt.config import CONFIG
from metagpt.llm import LLM
from metagpt.logs import logger
from metagpt.provider.base_gpt_api import BaseGPTAPI
from metagpt.schema import CodingContext
from metagpt.utils.common import CodeParser

PROMPT_TEMPLATE = """
# System
Role: You are a professional software engineer, and your main task is to review and revise the code. You need to ensure that the code conforms to the google-style standards, is elegantly designed and modularized, easy to read and maintain.
Language: Please use the same language as the user requirement, but the title and code should be still in English. For example, if the user speaks Chinese, the specific text of your answer should also be in Chinese.
ATTENTION: Use '##' to SPLIT SECTIONS, not '#'. Output format carefully referenced "Format example".

# Context
{context}

## Code to be Reviewed: {filename}
```Code
{code}
```
"""

EXAMPLE_AND_INSTRUCTION = """

{format_example}


# Instruction: Based on the actual code situation, follow one of the "Format example".

## Code Review: Ordered List. Based on the "Code to be Reviewed", provide key, clear, concise, and specific answer. If any answer is no, explain how to fix it step by step.
1. Is the code implemented as per the requirements? If not, how to achieve it? Analyse it step by step.
2. Is the code logic completely correct? If there are errors, please indicate how to correct them.
3. Does the existing code follow the "Data structures and interfaces"?
4. Are all functions implemented? If there is no implementation, please indicate how to achieve it step by step.
5. Have all necessary pre-dependencies been imported? If not, indicate which ones need to be imported
6. Are methods from other files being reused correctly?

## Actions: Ordered List. Things that should be done after CR, such as implementing class A and function B

## Code Review Result: str. If the code doesn't have bugs, we don't need to rewrite it, so answer LGTM and stop. ONLY ANSWER LGTM/LBTM.
LGTM/LBTM

"""

FORMAT_EXAMPLE = """
# Format example 1
## Code Review: {filename}
1. No, we should fix the logic of class A due to ...
2. ...
3. ...
4. No, function B is not implemented, ...
5. ...
6. ...

## Actions
1. Fix the `handle_events` method to update the game state only if a move is successful.
   ```python
   def handle_events(self):
       for event in pygame.event.get():
           if event.type == pygame.QUIT:
               return False
           if event.type == pygame.KEYDOWN:
               moved = False
               if event.key == pygame.K_UP:
                   moved = self.game.move('UP')
               elif event.key == pygame.K_DOWN:
                   moved = self.game.move('DOWN')
               elif event.key == pygame.K_LEFT:
                   moved = self.game.move('LEFT')
               elif event.key == pygame.K_RIGHT:
                   moved = self.game.move('RIGHT')
               if moved:
                   # Update the game state only if a move was successful
                   self.render()
       return True
   ```
2. Implement function B

## Code Review Result
LBTM

# Format example 2
## Code Review: {filename}
1. Yes.
2. Yes.
3. Yes.
4. Yes.
5. Yes.
6. Yes.

## Actions
pass

## Code Review Result
LGTM
"""

REWRITE_CODE_TEMPLATE = """
# Instruction: rewrite code based on the Code Review and Actions
## Rewrite Code: CodeBlock. If it still has some bugs, rewrite {filename} with triple quotes. Do your utmost to optimize THIS SINGLE FILE. Return all completed codes and prohibit the return of unfinished codes.
```Code
## {filename}
...
```
"""


class WriteCodeReview(Action):
    name: str = "WriteCodeReview"
    context: CodingContext = Field(default_factory=CodingContext)
    llm: BaseGPTAPI = Field(default_factory=LLM)

    @retry(wait=wait_random_exponential(min=1, max=60), stop=stop_after_attempt(6))
    async def write_code_review_and_rewrite(self, context_prompt, cr_prompt, filename):
        cr_rsp = await self._aask(context_prompt + cr_prompt)
        result = CodeParser.parse_block("Code Review Result", cr_rsp)
        if "LGTM" in result:
            return result, None

        # if LBTM, rewrite code
        rewrite_prompt = f"{context_prompt}\n{cr_rsp}\n{REWRITE_CODE_TEMPLATE.format(filename=filename)}"
        code_rsp = await self._aask(rewrite_prompt)
        code = CodeParser.parse_code(block="", text=code_rsp)
        return result, code

    async def run(self, *args, **kwargs) -> CodingContext:
        iterative_code = self.context.code_doc.content
        k = CONFIG.code_review_k_times or 1
        for i in range(k):
            format_example = FORMAT_EXAMPLE.format(filename=self.context.code_doc.filename)
            task_content = self.context.task_doc.content if self.context.task_doc else ""
            code_context = await WriteCode.get_codes(self.context.task_doc, exclude=self.context.filename)
            context = "\n".join(
                [
                    "## System Design\n" + str(self.context.design_doc) + "\n",
                    "## Tasks\n" + task_content + "\n",
                    "## Code Files\n" + code_context + "\n",
                ]
            )
            context_prompt = PROMPT_TEMPLATE.format(
                context=context,
                code=iterative_code,
                filename=self.context.code_doc.filename,
            )
            cr_prompt = EXAMPLE_AND_INSTRUCTION.format(
                format_example=format_example,
            )
            logger.info(
                f"Code review and rewrite {self.context.code_doc.filename}: {i + 1}/{k} | {len(iterative_code)=}, "
                f"{len(self.context.code_doc.content)=}"
            )
            result, rewrited_code = await self.write_code_review_and_rewrite(
                context_prompt, cr_prompt, self.context.code_doc.filename
            )
<<<<<<< HEAD
            result, rewrited_code = await self.write_code_review_and_rewrite(
                context_prompt, cr_prompt, self.context.code_doc.filename
            )
=======
>>>>>>> 139c7c36
            if "LBTM" in result:
                iterative_code = rewrited_code
            elif "LGTM" in result:
                self.context.code_doc.content = iterative_code
                return self.context
        # code_rsp = await self._aask_v1(prompt, "code_rsp", OUTPUT_MAPPING)
        # self._save(context, filename, code)
        # 如果rewrited_code是None（原code perfect），那么直接返回code
        self.context.code_doc.content = iterative_code
        return self.context<|MERGE_RESOLUTION|>--- conflicted
+++ resolved
@@ -167,12 +167,6 @@
             result, rewrited_code = await self.write_code_review_and_rewrite(
                 context_prompt, cr_prompt, self.context.code_doc.filename
             )
-<<<<<<< HEAD
-            result, rewrited_code = await self.write_code_review_and_rewrite(
-                context_prompt, cr_prompt, self.context.code_doc.filename
-            )
-=======
->>>>>>> 139c7c36
             if "LBTM" in result:
                 iterative_code = rewrited_code
             elif "LGTM" in result:
