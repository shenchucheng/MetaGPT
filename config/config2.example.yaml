llm:
  api_type: "openai"  # or azure / ollama / groq etc.
  base_url: "YOUR_BASE_URL"
  api_key: "YOUR_API_KEY"
  model: "gpt-4-turbo"  # or gpt-3.5-turbo
  proxy: "YOUR_PROXY"  # for LLM API requests
  # timeout: 600 # Optional. If set to 0, default value is 300.
  # Details: https://azure.microsoft.com/en-us/pricing/details/cognitive-services/openai-service/
  pricing_plan: "" # Optional. Use for Azure LLM when its model name is not the same as OpenAI's


# RAG Embedding.
# For backward compatibility, if the embedding is not set and the llm's api_type is either openai or azure, the llm's config will be used. 
embedding:
  api_type: "" # openai / azure / gemini / ollama etc. Check EmbeddingType for more options.
  base_url: ""
  api_key: ""
  model: ""
  api_version: ""
  embed_batch_size: 100
  dimensions: # output dimension of embedding model

repair_llm_output: true  # when the output is not a valid json, try to repair it

proxy: "YOUR_PROXY"  # for tools like requests, playwright, selenium, etc.

search:
  api_type: "google"
  api_key: "YOUR_API_KEY"
  cse_id: "YOUR_CSE_ID"

browser:
  engine: "playwright"  # playwright/selenium
  browser_type: "chromium"  # playwright: chromium/firefox/webkit; selenium: chrome/firefox/edge/ie

mermaid:
  engine: "pyppeteer"
  pyppeteer_path: "/Applications/Google Chrome.app"

redis:
  host: "YOUR_HOST"
  port: 32582
  password: "YOUR_PASSWORD"
  db: "0"

s3:
  access_key: "YOUR_ACCESS_KEY"
  secret_key: "YOUR_SECRET_KEY"
  endpoint: "YOUR_ENDPOINT"
  secure: false
  bucket: "test"


azure_tts_subscription_key: "YOUR_SUBSCRIPTION_KEY"
azure_tts_region: "eastus"

iflytek_api_id: "YOUR_APP_ID"
iflytek_api_key: "YOUR_API_KEY"
iflytek_api_secret: "YOUR_API_SECRET"

metagpt_tti_url: "YOUR_MODEL_URL"

<<<<<<< HEAD
omniparse:
    api_key: "YOUR_API_KEY"
    base_url: "YOUR_BASE_URL"
=======
models:
#  "YOUR_MODEL_NAME_1 or YOUR_API_TYPE_1": # model: "gpt-4-turbo"  # or gpt-3.5-turbo
#    api_type: "openai"  # or azure / ollama / groq etc.
#    base_url: "YOUR_BASE_URL"
#    api_key: "YOUR_API_KEY"
#    proxy: "YOUR_PROXY"  # for LLM API requests
#    # timeout: 600 # Optional. If set to 0, default value is 300.
#    # Details: https://azure.microsoft.com/en-us/pricing/details/cognitive-services/openai-service/
#    pricing_plan: "" # Optional. Use for Azure LLM when its model name is not the same as OpenAI's
#  "YOUR_MODEL_NAME_2 or YOUR_API_TYPE_2": # api_type: "openai"  # or azure / ollama / groq etc.
#    api_type: "openai"  # or azure / ollama / groq etc.
#    base_url: "YOUR_BASE_URL"
#    api_key: "YOUR_API_KEY"
#    proxy: "YOUR_PROXY"  # for LLM API requests
#    # timeout: 600 # Optional. If set to 0, default value is 300.
#    # Details: https://azure.microsoft.com/en-us/pricing/details/cognitive-services/openai-service/
#    pricing_plan: "" # Optional. Use for Azure LLM when its model name is not the same as OpenAI's
>>>>>>> a3699128
<|MERGE_RESOLUTION|>--- conflicted
+++ resolved
@@ -60,11 +60,10 @@
 
 metagpt_tti_url: "YOUR_MODEL_URL"
 
-<<<<<<< HEAD
 omniparse:
     api_key: "YOUR_API_KEY"
     base_url: "YOUR_BASE_URL"
-=======
+
 models:
 #  "YOUR_MODEL_NAME_1 or YOUR_API_TYPE_1": # model: "gpt-4-turbo"  # or gpt-3.5-turbo
 #    api_type: "openai"  # or azure / ollama / groq etc.
@@ -81,5 +80,4 @@
 #    proxy: "YOUR_PROXY"  # for LLM API requests
 #    # timeout: 600 # Optional. If set to 0, default value is 300.
 #    # Details: https://azure.microsoft.com/en-us/pricing/details/cognitive-services/openai-service/
-#    pricing_plan: "" # Optional. Use for Azure LLM when its model name is not the same as OpenAI's
->>>>>>> a3699128
+#    pricing_plan: "" # Optional. Use for Azure LLM when its model name is not the same as OpenAI's